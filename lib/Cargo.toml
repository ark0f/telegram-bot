[package]
<<<<<<< HEAD
name = "telegram-bot"
version = "0.6.2"
authors = ["Lukas Kalbertodt <lukas.kalbertodt@gmail.com>", "Fedor Gogolev <knsd@knsd.net>"]
=======
name = "telegram-bot-fork"
version = "0.7.2"
authors = ["Lukas Kalbertodt <lukas.kalbertodt@gmail.com>", "Fedor Gogolev <knsd@knsd.net>", "Emulator000 <emulator@hotmail.it>"]
>>>>>>> 13978a3d

description = "A library for creating Telegram bots"

documentation = "https://docs.rs/telegram-bot/"
repository = "https://github.com/Emulator000/telegram-bot"
readme = "../README.md"

keywords = ["telegram", "bot", "chat", "api"]
categories = ["api-bindings", "asynchronous"]
license = "MIT"

[dependencies]
antidote = "^1.0"
tokio = "^0.1"
error-chain = "^0.11"
futures = "^0.1"

tokio-timer = "^0.2"

http = "^0.1"

telegram-bot-fork-raw = { version = "=0.7.2", path = "../raw" }

[dependencies.hyper]
version = "^0.12"
optional = true

[dependencies.hyper-tls]
version = "^0.3"
optional = true

[features]
default = ["hyper_connector"]

hyper_connector = ["hyper", "hyper-tls"]<|MERGE_RESOLUTION|>--- conflicted
+++ resolved
@@ -1,13 +1,7 @@
 [package]
-<<<<<<< HEAD
-name = "telegram-bot"
-version = "0.6.2"
-authors = ["Lukas Kalbertodt <lukas.kalbertodt@gmail.com>", "Fedor Gogolev <knsd@knsd.net>"]
-=======
 name = "telegram-bot-fork"
 version = "0.7.2"
 authors = ["Lukas Kalbertodt <lukas.kalbertodt@gmail.com>", "Fedor Gogolev <knsd@knsd.net>", "Emulator000 <emulator@hotmail.it>"]
->>>>>>> 13978a3d
 
 description = "A library for creating Telegram bots"
 
