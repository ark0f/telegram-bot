use std::cmp::max;
use std::collections::VecDeque;
use std::time::Duration;

use futures::{Async, Future, Poll, Stream};
use tokio_timer;

<<<<<<< HEAD
use telegram_bot_raw::{GetUpdates, AllowedUpdate, Update, Integer};
=======
use telegram_bot_raw::{GetUpdates, Integer, Update};
>>>>>>> 32079e16

use api::Api;
use errors::Error;
use future::{NewTelegramFuture, TelegramFuture};

const TELEGRAM_LONG_POLL_TIMEOUT_SECONDS: u64 = 5;
const TELEGRAM_LONG_POLL_LIMIT_MESSAGES: Integer = 100;
const TELEGRAM_LONG_POLL_ERROR_DELAY_MILLISECONDS: u64 = 500;

/// This type represents stream of Telegram API updates and uses
/// long polling method under the hood.
#[must_use = "streams do nothing unless polled"]
pub struct UpdatesStream {
    api: Api,
    last_update: Integer,
    buffer: VecDeque<Update>,
    current_request: Option<TelegramFuture<Option<Vec<Update>>>>,
    timeout: Duration,
<<<<<<< HEAD
    allowed_updates: Vec<AllowedUpdate>,
    limit: Integer,
    error_delay: Duration
=======
    error_delay: Duration,
>>>>>>> 32079e16
}

impl Stream for UpdatesStream {
    type Item = Update;
    type Error = Error;

    fn poll(&mut self) -> Poll<Option<Self::Item>, Self::Error> {
        if let Some(value) = self.buffer.pop_front() {
            return Ok(Async::Ready(Some(value)));
        }

        let result = match self.current_request {
            None => Ok(false),
            Some(ref mut current_request) => {
                let polled_update = current_request.poll();
                match polled_update {
                    Ok(Async::NotReady) => return Ok(Async::NotReady),
                    Ok(Async::Ready(None)) => Ok(false),
                    Ok(Async::Ready(Some(updates))) => {
                        for update in updates {
                            self.last_update = max(update.id, self.last_update);
                            self.buffer.push_back(update)
                        }
                        Ok(true)
                    }
                    Err(err) => Err(err),
                }
            }
        };

        match result {
            Err(err) => {
                let timeout_future = tokio_timer::sleep(self.error_delay)
                    .map_err(From::from)
                    .map(|()| None);

                self.current_request = Some(TelegramFuture::new(Box::new(timeout_future)));
                return Err(err);
            }
            Ok(false) => {
                let timeout = self.timeout + Duration::from_secs(1);

<<<<<<< HEAD
                let request = self.api.send_timeout(GetUpdates::new()
                    .offset(self.last_update + 1)
                    .timeout(self.timeout.as_secs() as Integer)
                    .allowed_updates(&self.allowed_updates)
                    .limit(self.limit)
                , timeout);
=======
                let request = self.api.send_timeout(
                    GetUpdates::new()
                        .offset(self.last_update + 1)
                        .timeout(self.timeout.as_secs() as Integer),
                    timeout,
                );
>>>>>>> 32079e16

                self.current_request = Some(request);
                self.poll()
            }
            Ok(true) => {
                self.current_request = None;
                self.poll()
            }
        }
    }
}

pub trait NewUpdatesStream {
    fn new(api: Api) -> Self;
}

impl NewUpdatesStream for UpdatesStream {
    fn new(api: Api) -> Self {
        UpdatesStream {
            api: api,
            last_update: 0,
            buffer: VecDeque::new(),
            current_request: None,
            timeout: Duration::from_secs(TELEGRAM_LONG_POLL_TIMEOUT_SECONDS),
<<<<<<< HEAD
            allowed_updates: Vec::new(),
            limit: TELEGRAM_LONG_POLL_LIMIT_MESSAGES,
            error_delay: Duration::from_millis(TELEGRAM_LONG_POLL_ERROR_DELAY_MILLISECONDS)
=======
            error_delay: Duration::from_millis(TELEGRAM_LONG_POLL_ERROR_DELAY_MILLISECONDS),
>>>>>>> 32079e16
        }
    }
}

impl UpdatesStream {
    /// Set timeout for long polling requests, this corresponds with `timeout` field
    /// in [getUpdates](https://core.telegram.org/bots/api#getupdates) method,
    /// also this stream sets an additional request timeout for `timeout + 1 second`
    /// in case of invalid Telegram API server behaviour.
    ///
    /// Default timeout is 5 seconds.
    pub fn timeout(&mut self, timeout: Duration) -> &mut Self {
        self.timeout = timeout;
        self
    }

    /// Set timeout for long polling requests, this corresponds with `allowed_updates` field
    /// in [getUpdates](https://core.telegram.org/bots/api#getupdates) method.
    /// List the types of updates you want your bot to receive. For example,
    /// specify [“message”, “edited_channel_post”, “callback_query”] to only receive updates of these types.
    /// See Update for a complete list of available update types. Specify an empty list to receive all
    /// updates regardless of type (default). If not specified, the previous setting will be used.
    ///
    /// Please note that this parameter doesn't affect updates created before the call to the getUpdates,
    /// so unwanted updates may be received for a short period of time.
    pub fn allowed_updates(&mut self, allowed_updates: &[AllowedUpdate]) -> &mut Self {
        self.allowed_updates = allowed_updates.to_vec();
        self
    }

    /// Set limits the number of updates to be retrieved, this corresponds with `limit` field
    /// in [getUpdates](https://core.telegram.org/bots/api#getupdates) method.
    /// Values between 1—100 are accepted.
    ///
    /// Defaults to 100.
    pub fn limit(&mut self, limit: Integer) -> &mut Self {
        self.limit = limit;
        self
    }

    /// Set a delay between erroneous request and next request.
    /// This delay prevents busy looping in some cases.
    ///
    /// Default delay is 500 ms.
    pub fn error_delay(&mut self, delay: Duration) -> &mut Self {
        self.error_delay = delay;
        self
    }
}<|MERGE_RESOLUTION|>--- conflicted
+++ resolved
@@ -5,11 +5,7 @@
 use futures::{Async, Future, Poll, Stream};
 use tokio_timer;
 
-<<<<<<< HEAD
 use telegram_bot_raw::{GetUpdates, AllowedUpdate, Update, Integer};
-=======
-use telegram_bot_raw::{GetUpdates, Integer, Update};
->>>>>>> 32079e16
 
 use api::Api;
 use errors::Error;
@@ -28,13 +24,9 @@
     buffer: VecDeque<Update>,
     current_request: Option<TelegramFuture<Option<Vec<Update>>>>,
     timeout: Duration,
-<<<<<<< HEAD
     allowed_updates: Vec<AllowedUpdate>,
     limit: Integer,
-    error_delay: Duration
-=======
     error_delay: Duration,
->>>>>>> 32079e16
 }
 
 impl Stream for UpdatesStream {
@@ -77,21 +69,12 @@
             Ok(false) => {
                 let timeout = self.timeout + Duration::from_secs(1);
 
-<<<<<<< HEAD
                 let request = self.api.send_timeout(GetUpdates::new()
                     .offset(self.last_update + 1)
                     .timeout(self.timeout.as_secs() as Integer)
                     .allowed_updates(&self.allowed_updates)
                     .limit(self.limit)
                 , timeout);
-=======
-                let request = self.api.send_timeout(
-                    GetUpdates::new()
-                        .offset(self.last_update + 1)
-                        .timeout(self.timeout.as_secs() as Integer),
-                    timeout,
-                );
->>>>>>> 32079e16
 
                 self.current_request = Some(request);
                 self.poll()
@@ -116,13 +99,9 @@
             buffer: VecDeque::new(),
             current_request: None,
             timeout: Duration::from_secs(TELEGRAM_LONG_POLL_TIMEOUT_SECONDS),
-<<<<<<< HEAD
             allowed_updates: Vec::new(),
             limit: TELEGRAM_LONG_POLL_LIMIT_MESSAGES,
             error_delay: Duration::from_millis(TELEGRAM_LONG_POLL_ERROR_DELAY_MILLISECONDS)
-=======
-            error_delay: Duration::from_millis(TELEGRAM_LONG_POLL_ERROR_DELAY_MILLISECONDS),
->>>>>>> 32079e16
         }
     }
 }
