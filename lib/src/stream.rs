use std::cmp::max;
use std::collections::VecDeque;
use std::time::Duration;

use futures::{Async, Future, Poll, Stream};
use tokio_timer;

<<<<<<< HEAD
use telegram_bot_raw::{GetUpdates, AllowedUpdate, Update, Integer};
=======
use telegram_bot_fork_raw::{GetUpdates, AllowedUpdate, Update, Integer};
>>>>>>> 13978a3d

use api::Api;
use errors::Error;
use future::{NewTelegramFuture, TelegramFuture};

const TELEGRAM_LONG_POLL_TIMEOUT_SECONDS: u64 = 5;
const TELEGRAM_LONG_POLL_LIMIT_MESSAGES: Integer = 100;
const TELEGRAM_LONG_POLL_ERROR_DELAY_MILLISECONDS: u64 = 500;

/// This type represents stream of Telegram API updates and uses
/// long polling method under the hood.
#[must_use = "streams do nothing unless polled"]
pub struct UpdatesStream {
    api: Api,
    last_update: Integer,
    buffer: VecDeque<Update>,
    current_request: Option<TelegramFuture<Option<Vec<Update>>>>,
    timeout: Duration,
    allowed_updates: Vec<AllowedUpdate>,
    limit: Integer,
<<<<<<< HEAD
    error_delay: Duration
=======
    error_delay: Duration,
>>>>>>> 13978a3d
}

impl Stream for UpdatesStream {
    type Item = Update;
    type Error = Error;

    fn poll(&mut self) -> Poll<Option<Self::Item>, Self::Error> {
        if let Some(value) = self.buffer.pop_front() {
            return Ok(Async::Ready(Some(value)));
        }

        let result = match self.current_request {
            None => Ok(false),
            Some(ref mut current_request) => {
                let polled_update = current_request.poll();
                match polled_update {
                    Ok(Async::NotReady) => return Ok(Async::NotReady),
                    Ok(Async::Ready(None)) => Ok(false),
                    Ok(Async::Ready(Some(updates))) => {
                        for update in updates {
                            self.last_update = max(update.id, self.last_update);
                            self.buffer.push_back(update)
                        }
                        Ok(true)
                    }
                    Err(err) => Err(err),
                }
            }
        };

        match result {
            Err(err) => {
                let timeout_future = tokio_timer::sleep(self.error_delay)
                    .map_err(From::from)
                    .map(|()| None);

                self.current_request = Some(TelegramFuture::new(Box::new(timeout_future)));
                return Err(err);
            }
            Ok(false) => {
                let timeout = self.timeout + Duration::from_secs(1);

                let request = self.api.send_timeout(GetUpdates::new()
                    .offset(self.last_update + 1)
                    .timeout(self.timeout.as_secs() as Integer)
                    .allowed_updates(&self.allowed_updates)
                    .limit(self.limit)
                , timeout);

                self.current_request = Some(request);
                self.poll()
            }
            Ok(true) => {
                self.current_request = None;
                self.poll()
            }
        }
    }
}

pub trait NewUpdatesStream {
    fn new(api: Api) -> Self;
}

impl NewUpdatesStream for UpdatesStream {
    fn new(api: Api) -> Self {
        UpdatesStream {
            api: api,
            last_update: 0,
            buffer: VecDeque::new(),
            current_request: None,
            timeout: Duration::from_secs(TELEGRAM_LONG_POLL_TIMEOUT_SECONDS),
            allowed_updates: Vec::new(),
            limit: TELEGRAM_LONG_POLL_LIMIT_MESSAGES,
            error_delay: Duration::from_millis(TELEGRAM_LONG_POLL_ERROR_DELAY_MILLISECONDS)
        }
    }
}

impl UpdatesStream {
    /// Set timeout for long polling requests, this corresponds with `timeout` field
    /// in [getUpdates](https://core.telegram.org/bots/api#getupdates) method,
    /// also this stream sets an additional request timeout for `timeout + 1 second`
    /// in case of invalid Telegram API server behaviour.
    ///
    /// Default timeout is 5 seconds.
    pub fn timeout(&mut self, timeout: Duration) -> &mut Self {
        self.timeout = timeout;
        self
    }

    /// Set timeout for long polling requests, this corresponds with `allowed_updates` field
    /// in [getUpdates](https://core.telegram.org/bots/api#getupdates) method.
    /// List the types of updates you want your bot to receive. For example,
    /// specify [“message”, “edited_channel_post”, “callback_query”] to only receive updates of these types.
    /// See Update for a complete list of available update types. Specify an empty list to receive all
    /// updates regardless of type (default). If not specified, the previous setting will be used.
    ///
    /// Please note that this parameter doesn't affect updates created before the call to the getUpdates,
    /// so unwanted updates may be received for a short period of time.
    pub fn allowed_updates(&mut self, allowed_updates: &[AllowedUpdate]) -> &mut Self {
        self.allowed_updates = allowed_updates.to_vec();
        self
    }

    /// Set limits the number of updates to be retrieved, this corresponds with `limit` field
    /// in [getUpdates](https://core.telegram.org/bots/api#getupdates) method.
    /// Values between 1—100 are accepted.
    ///
    /// Defaults to 100.
    pub fn limit(&mut self, limit: Integer) -> &mut Self {
        self.limit = limit;
        self
    }

    /// Set a delay between erroneous request and next request.
    /// This delay prevents busy looping in some cases.
    ///
    /// Default delay is 500 ms.
    pub fn error_delay(&mut self, delay: Duration) -> &mut Self {
        self.error_delay = delay;
        self
    }
}<|MERGE_RESOLUTION|>--- conflicted
+++ resolved
@@ -5,11 +5,7 @@
 use futures::{Async, Future, Poll, Stream};
 use tokio_timer;
 
-<<<<<<< HEAD
-use telegram_bot_raw::{GetUpdates, AllowedUpdate, Update, Integer};
-=======
 use telegram_bot_fork_raw::{GetUpdates, AllowedUpdate, Update, Integer};
->>>>>>> 13978a3d
 
 use api::Api;
 use errors::Error;
@@ -30,11 +26,7 @@
     timeout: Duration,
     allowed_updates: Vec<AllowedUpdate>,
     limit: Integer,
-<<<<<<< HEAD
-    error_delay: Duration
-=======
     error_delay: Duration,
->>>>>>> 13978a3d
 }
 
 impl Stream for UpdatesStream {
